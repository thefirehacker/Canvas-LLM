--- conflicted
+++ resolved
@@ -25,13 +25,9 @@
 
   private llm: LLMFunction;
   protected progressCallback?: AgentProgressCallback;
-<<<<<<< HEAD
   protected reasoning: string = '';
   protected conceptSynthesis: string = '';
   
-=======
-
->>>>>>> 65e26db5
   constructor(llm: LLMFunction, progressCallback?: AgentProgressCallback) {
     super();
     this.llm = llm;
@@ -359,10 +355,7 @@
     return Object.entries(groups).map(([docId, chunks]) => ({
       documentId: docId,
       chunks: chunks,
-<<<<<<< HEAD
       metadata: chunks[0]?.metadata || {}  // 🔥 PRESERVE DOCUMENT METADATA: Extract from first chunk (all chunks from same document have same metadata)
-=======
->>>>>>> 65e26db5
     }));
   }
 
@@ -714,7 +707,6 @@
         isRelevant: docAnalysis.isRelevant,
         reasoning: docAnalysis.reasoning.substring(0, 100) + "...",
       });
-<<<<<<< HEAD
       
       // 🎯 RUN INTELLIGENT DISCOVERY FIRST - Get semantic understanding BEFORE making final decision
       const sampleContent = group.chunks.slice(0, 2).map((chunk: any) => chunk.text.substring(0, 300)).join('\n\n');
@@ -769,48 +761,6 @@
           console.log(`🎯 DataInspector: Stored concept synthesis for document ${group.documentId}`);
         }
         
-=======
-
-      // 🎯 TRUST LLM INTELLIGENCE: If LLM says it's relevant, include it
-      if (docAnalysis.isRelevant) {
-        console.log(
-          `✅ Including relevant document: ${docAnalysis.documentType} (${docAnalysis.primaryEntity})`
-        );
-        relevantDocuments.push(group);
-        const includeTimestamp = new Date().toLocaleTimeString();
-        await this.progressCallback?.onAgentProgress?.(
-          this.name,
-          Math.round(progress + 3),
-          `✅ [${includeTimestamp}] ACCEPTED: ${docAnalysis.primaryEntity} (${docAnalysis.documentType}) - ${docAnalysis.reasoning.substring(0, 60)}...`,
-          i + 1,
-          documentGroups.length
-        );
-
-        // Get sample content for deep LLM analysis
-        const sampleContent = group.chunks
-          .slice(0, 2)
-          .map((chunk: any) => chunk.text.substring(0, 300))
-          .join("\n\n");
-
-        // Use LLM to discover content areas based on actual content
-        const contentAreas = await this.discoverContentAreas(
-          docAnalysis.documentType,
-          sampleContent
-        );
-
-        // Use LLM to discover entities based on actual content
-        const keyEntities =
-          await this.discoverEntitiesIntelligently(sampleContent);
-
-        // Use LLM to discover document role based on query and content
-        const role = await this.discoverDocumentRole(
-          i,
-          documentGroups.length,
-          context.query,
-          sampleContent
-        );
-
->>>>>>> 65e26db5
         documents.push({
           documentId: group.documentId,
           documentName: group.documentId,
@@ -822,23 +772,17 @@
           role: role,
         });
       } else {
-<<<<<<< HEAD
-        console.log(`⏭️ Skipping irrelevant document: ${finalRelevance.reason} - ${docAnalysis.primaryEntity}`);
-        const skipTimestamp = new Date().toLocaleTimeString();
-        await this.progressCallback?.onAgentProgress?.(this.name, Math.round(progress + 5), `[${skipTimestamp}] ⏭️ Skipping: ${docAnalysis.primaryEntity} (${finalRelevance.reason})`, i + 1, documentGroups.length);
-=======
         console.log(
-          `⏭️ Skipping irrelevant document: ${docAnalysis.documentType} (${docAnalysis.primaryEntity}) - ${docAnalysis.reasoning.substring(0, 50)}...`
+          `⏭️ Skipping irrelevant document: ${finalRelevance.reason} - ${docAnalysis.primaryEntity}`
         );
         const skipTimestamp = new Date().toLocaleTimeString();
         await this.progressCallback?.onAgentProgress?.(
           this.name,
           Math.round(progress + 3),
-          `❌ [${skipTimestamp}] REJECTED: ${docAnalysis.primaryEntity} (${docAnalysis.documentType}) - ${docAnalysis.reasoning.substring(0, 60)}...`,
+          `❌ [${skipTimestamp}] REJECTED: ${docAnalysis.primaryEntity} (${finalRelevance.reason}) (${docAnalysis.documentType}) - ${docAnalysis.reasoning.substring(0, 60)}...`,
           i + 1,
           documentGroups.length
         );
->>>>>>> 65e26db5
       }
     }
 
@@ -1096,7 +1040,6 @@
       );
 
       // Parse the enhanced response
-<<<<<<< HEAD
       const docType = this.extractValue(response, 'TYPE') || 'Unknown Document';
       let mainEntity = this.extractValue(response, 'MAIN_ENTITY') || 'Unknown Entity';
       const relevantText = this.extractValue(response, 'RELEVANT') || 'NO';
@@ -1107,15 +1050,6 @@
       this.reasoning = reasoning;
       this.conceptSynthesis = conceptSynthesis;
       
-=======
-      const docType = this.extractValue(response, "TYPE") || "Unknown Document";
-      let mainEntity =
-        this.extractValue(response, "MAIN_ENTITY") || "Unknown Entity";
-      const relevantText = this.extractValue(response, "RELEVANT") || "NO";
-      const reasoning =
-        this.extractValue(response, "REASON") || "No reasoning provided";
-
->>>>>>> 65e26db5
       // 🔥 FALLBACK ENTITY EXTRACTION: If MAIN_ENTITY extraction failed or got malformed data
       if (
         mainEntity.includes("RELEVANT:") ||
@@ -1166,38 +1100,18 @@
         relevantText,
         reasoning: reasoning.substring(0, 100) + "...",
       });
-<<<<<<< HEAD
       
       // 🔥 PURE LLM DECISION: Extract clean LLM response without entity contamination
       const isRelevant = relevantText.trim().toUpperCase() === 'YES' || relevantText.trim().toUpperCase().startsWith('YES');
       
       console.log(`🔍 COMPREHENSIVE ANALYSIS: Query="${query}", Entity="${mainEntity}" → Result: ${isRelevant}`);
       
-=======
-
-      // Enhanced relevance determination with holistic semantic analysis including metadata
-      const isRelevant = this.determineRelevanceFromResponse(
-        relevantText,
-        reasoning,
-        query,
-        mainEntity,
-        documentFilename
-      );
-
-      console.log(
-        `🔍 COMPREHENSIVE ANALYSIS: Query="${query}", Entity="${mainEntity}" → Result: ${isRelevant}`
-      );
-
->>>>>>> 65e26db5
       return {
         documentType: docType,
         primaryEntity: mainEntity,
         isRelevant: isRelevant,
         reasoning: reasoning,
-<<<<<<< HEAD
         conceptSynthesis: this.conceptSynthesis
-=======
->>>>>>> 65e26db5
       };
     } catch (error) {
       console.warn(
@@ -1207,12 +1121,8 @@
         documentType: "Unknown Document",
         primaryEntity: "Unknown Entity",
         isRelevant: true, // Default to including rather than filtering out
-<<<<<<< HEAD
         reasoning: 'Analysis failed, including document to avoid losing data',
         conceptSynthesis: undefined
-=======
-        reasoning: "Analysis failed, including document to avoid losing data",
->>>>>>> 65e26db5
       };
     }
   }
@@ -1399,7 +1309,6 @@
   ): boolean {
     // Clean inputs for analysis
     const cleanRelevantText = relevantText.trim().toUpperCase();
-<<<<<<< HEAD
     const cleanReasoning = reasoning.trim();
     
     // 🎯 PRIMARY: Entity alignment check FIRST, then trust LLM semantic analysis
@@ -1535,119 +1444,6 @@
     });
     
     return hasEntityMatch;
-=======
-    const cleanReasoning = reasoning.trim().toLowerCase();
-
-    // 🔥 PRIMARY: Trust the LLM's explicit YES - it has full document context
-    if (cleanRelevantText === "YES" || cleanRelevantText.startsWith("YES")) {
-      console.log(
-        `✅ DataInspector: LLM determined document is relevant based on holistic analysis`
-      );
-      return true;
-    }
-
-    // 🔥 For explicit NO, verify with reasoning
-    if (cleanRelevantText === "NO" || cleanRelevantText.startsWith("NO")) {
-      // Check if reasoning confirms it's not relevant
-      const negativeSignals = [
-        "not related",
-        "unrelated",
-        "does not align",
-        "irrelevant",
-        "different entity",
-        "mismatch",
-        "not about",
-        "not from",
-      ];
-
-      const hasStrongNegativeSignal = negativeSignals.some((signal) =>
-        cleanReasoning.includes(signal)
-      );
-
-      if (hasStrongNegativeSignal) {
-        console.log(
-          `❌ DataInspector: LLM says NO with strong negative signals in reasoning`
-        );
-        return false;
-      }
-    }
-
-    // 🔥 HOLISTIC ANALYSIS: Check multiple signals for edge cases
-    const queryEntityMatch = query.match(/\b([A-Z][a-z]+)'s\s+(.+)/);
-    if (queryEntityMatch) {
-      const expectedEntity = queryEntityMatch[1].toLowerCase(); // "tyler"
-      const queryContext = queryEntityMatch[2].toLowerCase(); // "blog"
-
-      // 🔥 Check filename for author information
-      const cleanFilename = (documentFilename || "").toLowerCase();
-      const filenameHasEntity =
-        cleanFilename.includes(expectedEntity) ||
-        cleanFilename.includes(`${expectedEntity}romero`) || // tylerromero
-        cleanFilename.includes(`${expectedEntity}-`); // tyler-blog etc
-
-      if (filenameHasEntity) {
-        console.log(
-          `✅ DataInspector: Author "${expectedEntity}" found in filename: "${documentFilename}"`
-        );
-        return true; // Document belongs to the query entity
-      }
-
-      // Check multiple signals holistically
-      const signals = {
-        entityInReasoning: cleanReasoning.includes(expectedEntity),
-        contextInReasoning: cleanReasoning.includes(queryContext),
-        entityInMainEntity: mainEntity.toLowerCase().includes(expectedEntity),
-        entityInFilename: filenameHasEntity,
-        // Check if reasoning mentions the document belongs to or is authored by the entity
-        authorshipMentioned:
-          cleanReasoning.includes(`${expectedEntity}'s`) ||
-          cleanReasoning.includes(`by ${expectedEntity}`) ||
-          cleanReasoning.includes(`from ${expectedEntity}`),
-        // Check for query-relevant terms
-        hasSpeedrun:
-          cleanReasoning.includes("speedrun") ||
-          cleanReasoning.includes("speed run"),
-        hasBlog: cleanReasoning.includes("blog"),
-        hasRelevantContent:
-          cleanReasoning.includes("language model") ||
-          cleanReasoning.includes("training") ||
-          cleanReasoning.includes("performance"),
-      };
-
-      // Count positive signals
-      const positiveSignalCount = Object.values(signals).filter(
-        (s) => s === true
-      ).length;
-
-      console.log(
-        `🔍 DataInspector: Holistic analysis signals for "${expectedEntity}'s ${queryContext}":`,
-        signals
-      );
-
-      // If multiple positive signals, likely relevant even if entity name isn't in MAIN_ENTITY
-      if (positiveSignalCount >= 2) {
-        console.log(
-          `✅ DataInspector: Holistic match with ${positiveSignalCount} positive signals`
-        );
-        return true;
-      }
-
-      // Only reject if NO signals match AND LLM didn't say YES
-      if (positiveSignalCount === 0 && !cleanRelevantText.includes("YES")) {
-        console.log(
-          `⚠️ DataInspector: No holistic signals found and LLM didn't say YES`
-        );
-        return false;
-      }
-    }
-
-    // 🔥 DEFAULT: Trust the LLM's judgment - it has more context than our simple checks
-    const defaultDecision = !cleanRelevantText.includes("NO");
-    console.log(
-      `📋 DataInspector: Using LLM's judgment as default: ${defaultDecision ? "relevant" : "not relevant"}`
-    );
-    return defaultDecision;
->>>>>>> 65e26db5
   }
 
   /**
@@ -2089,7 +1885,6 @@
   ): string[] {
     // @ts-ignore - documentAnalysis parameter currently unused but kept for future enhancement
     const insights: string[] = [];
-<<<<<<< HEAD
     const reasoning = this.reasoning;
     
     console.log(`🔍 DEBUG extractSpecificInsights: reasoning length = ${reasoning?.length || 0}`);
@@ -2154,25 +1949,9 @@
           if (cleanMapping.length > 10) { // Only meaningful mappings
             mappings.push(`CONCEPT_MAPPING: ${cleanMapping}`);
           }
-=======
-    const reasoning = this.reasoning.toLowerCase();
-    const queryLower = query.toLowerCase();
-
-    // Extract person-specific insights dynamically
-    const personMatches = queryLower.match(/(\w+)'s\s+(\w+)/g);
-    if (personMatches) {
-      personMatches.forEach((match) => {
-        const [person, possession] = match.split("'s ");
-        if (reasoning.includes(person.toLowerCase())) {
-          insights.push(
-            `CRITICAL: User wants ${person}'s personal ${possession}, not generic data`
-          );
-          insights.push(`FOCUS: ${person} has their own content documented`);
->>>>>>> 65e26db5
         }
       }
     }
-<<<<<<< HEAD
     
     return mappings;
   }
@@ -2297,40 +2076,6 @@
     }
     
     return legacyInsights;
-=======
-
-    // Extract ownership patterns dynamically
-    const ownershipPatterns = reasoning.match(/(\w+)'s (\w+)/g);
-    if (ownershipPatterns) {
-      ownershipPatterns.forEach((pattern) => {
-        insights.push(
-          `DOCUMENT OWNERSHIP: This is ${pattern} with their own content`
-        );
-      });
-    }
-
-    // Extract ranking requirements
-    const topNumbers = queryLower.match(/top\s+(\d+|three|five)/g);
-    if (topNumbers) {
-      insights.push(
-        `RANKING REQUIRED: User wants ${topNumbers[0]} ranked items, not all data`
-      );
-    }
-
-    // Extract content type patterns
-    const contentTypes = reasoning.match(
-      /(\w+)\s+(?:timing|data|metrics|achievements)/g
-    );
-    if (contentTypes) {
-      contentTypes.forEach((type) => {
-        insights.push(
-          `CONTENT TYPE: Document contains ${type} data and performance metrics`
-        );
-      });
-    }
-
-    return insights;
->>>>>>> 65e26db5
   }
 
   /**
@@ -2866,17 +2611,10 @@
   private async parseExtractedTerms_OLD(response: string): Promise<any> {
     // Keep old implementation for reference
     const insights = {
-<<<<<<< HEAD
       methods: [] as string[],
       concepts: [] as string[],
       people: [] as string[],
       data: [] as string[]
-=======
-      methods: [],
-      concepts: [],
-      people: [],
-      data: [],
->>>>>>> 65e26db5
     };
 
     try {
