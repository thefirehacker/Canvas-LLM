"use client";

import React from "react";
import Link from "next/link";
import Image from "next/image";
import { Menu, X, LogIn, LogOut, User } from "lucide-react";
import { Button } from "@/components/ui/button";
import { cn } from "@/lib/utils";
import { useSession, signIn, signOut } from "next-auth/react";
import { useRouter } from "next/navigation";
import {
  DropdownMenu,
  DropdownMenuContent,
  DropdownMenuItem,
  DropdownMenuLabel,
  DropdownMenuSeparator,
  DropdownMenuTrigger,
} from "@/components/ui/dropdown-menu";
import { Avatar, AvatarFallback, AvatarImage } from "@/components/ui/avatar";
import { Separator } from "./separator";
import SignInButton from "./sign-in";

const menuItems = [
  { name: "Home", href: "/" },
  { name: "About Us", href: "https://www.bubblspace.com/about-aiedx" },
  { name: "DeepResearch", href: "/deep-research" },
  { name: "AI-Frames", href: "/ai-frames" },
  { name: "contact", href: "/contact" },
];

export function Navbar() {
  const [menuState, setMenuState] = React.useState(false);
  const [isScrolled, setIsScrolled] = React.useState(false);

  React.useEffect(() => {
    const handleScroll = () => {
      setIsScrolled(window.scrollY > 50);
    };
    window.addEventListener("scroll", handleScroll);
    return () => window.removeEventListener("scroll", handleScroll);
  }, []);

  // Close menu when clicking outside
  React.useEffect(() => {
    const handleClickOutside = (event: MouseEvent) => {
      const target = event.target as Element;
      if (menuState && !target.closest("nav")) {
        setMenuState(false);
      }
    };

    if (menuState) {
      document.addEventListener("click", handleClickOutside);
    }

    return () => {
      document.removeEventListener("click", handleClickOutside);
    };
  }, [menuState]);

  return (
    <header>
      <nav
        data-state={menuState ? "active" : ""}
        className={`fixed z-50 w-full px-2 group ${isScrolled ? "" : ""}`}
      >
        <div
          className={cn(
            "mx-auto mt-2 max-w-6xl px-6 transition-all duration-300 lg:px-12",
            isScrolled &&
              "bg-background/50 max-w-4xl rounded-2xl border backdrop-blur-lg lg:px-5"
          )}
        >
          <div className="relative flex flex-wrap items-center justify-between gap-6 py-3 lg:gap-0 lg:py-4">
            <div className="flex w-full justify-between lg:w-auto">
              <Link
                href="/"
                aria-label="home"
                className="flex items-center space-x-2"
              >
                <div className="relative w-10 h-10">
                  <Image
                    src="/Media/TimeCapsule_04.png"
                    alt="TimeCapsule Logo"
                    fill
                    className="object-contain rounded-md"
                  />
                </div>
                <span
                  className={`text-xl font-bold bg-gradient-to-r from-blue-600 to-indigo-600 bg-clip-text text-transparent ${
                    isScrolled ? "hidden" : "block"
                  }`}
                >
                  TimeCapsule
                </span>
              </Link>

              <button
                onClick={(e) => {
                  e.stopPropagation();
                  setMenuState(!menuState);
                }}
                aria-label={menuState ? "Close Menu" : "Open Menu"}
                className="relative z-20 -m-2.5 -mr-4 block cursor-pointer p-2.5 lg:hidden"
              >
                <Menu className="group-data-[state=active]:rotate-180 group-data-[state=active]:scale-0 group-data-[state=active]:opacity-0 m-auto size-6 duration-200" />
                <X className="group-data-[state=active]:rotate-0 group-data-[state=active]:scale-100 group-data-[state=active]:opacity-100 absolute inset-0 m-auto size-6 -rotate-180 scale-0 opacity-0 duration-200" />
              </button>
            </div>

            <div className="absolute inset-0 m-auto hidden size-fit lg:block">
              <ul className="flex gap-8 text-sm">
                {menuItems.map((item, index) => (
                  <li key={index}>
                    <Link
                      href={item.href}
                      {...(item.href.startsWith('http') ? { target: '_blank', rel: 'noopener noreferrer' } : {})}
                      className="text-muted-foreground hover:text-accent-foreground block duration-150"
                    >
                      <span>{item.name}</span>
                    </Link>
                  </li>
                ))}
              </ul>
            </div>

            <div className="hidden lg:flex lg:w-fit lg:gap-6 lg:items-center">
              <SignInButton />
            </div>
          </div>

          {/* Mobile Menu */}
          <div
            className={cn(
              "lg:hidden transition-all duration-300 ease-in-out overflow-hidden",
              menuState ? "max-h-96 opacity-100 mt-4" : "max-h-0 opacity-0 mt-0"
            )}
          >
            <div className="bg-background/95 backdrop-blur-xl rounded-2xl border border-gray-200 dark:border-gray-700 p-6 shadow-2xl">
              <div className="space-y-6">
                <ul className="space-y-4">
                  {menuItems.map((item, index) => (
                    <li key={index}>
                      <Link
                        href={item.href}
<<<<<<< HEAD
                        onClick={() => setMenuState(false)}
                        className="text-muted-foreground hover:text-accent-foreground block duration-150 text-lg font-medium py-2"
=======
                        {...(item.href.startsWith('http') ? { target: '_blank', rel: 'noopener noreferrer' } : {})}
                        className="text-muted-foreground hover:text-accent-foreground block duration-150"
>>>>>>> 1e2dffa4
                      >
                        <span>{item.name}</span>
                      </Link>
                    </li>
                  ))}
                </ul>
                <div className="pt-4 border-t border-gray-200 dark:border-gray-700">
                  <SignInButton />
                </div>
              </div>
            </div>
          </div>
        </div>
      </nav>

      <Separator />
    </header>
  );
}<|MERGE_RESOLUTION|>--- conflicted
+++ resolved
@@ -114,7 +114,9 @@
                   <li key={index}>
                     <Link
                       href={item.href}
-                      {...(item.href.startsWith('http') ? { target: '_blank', rel: 'noopener noreferrer' } : {})}
+                      {...(item.href.startsWith("http")
+                        ? { target: "_blank", rel: "noopener noreferrer" }
+                        : {})}
                       className="text-muted-foreground hover:text-accent-foreground block duration-150"
                     >
                       <span>{item.name}</span>
@@ -143,13 +145,8 @@
                     <li key={index}>
                       <Link
                         href={item.href}
-<<<<<<< HEAD
                         onClick={() => setMenuState(false)}
                         className="text-muted-foreground hover:text-accent-foreground block duration-150 text-lg font-medium py-2"
-=======
-                        {...(item.href.startsWith('http') ? { target: '_blank', rel: 'noopener noreferrer' } : {})}
-                        className="text-muted-foreground hover:text-accent-foreground block duration-150"
->>>>>>> 1e2dffa4
                       >
                         <span>{item.name}</span>
                       </Link>
